<?php

/*
 * Copyright 2017 Aaron Scherer
 *
 * This source file is subject to the license that is bundled
 * with this source code in the file LICENSE
 *
 * @package     restcord/restcord
 * @copyright   Aaron Scherer 2017
 * @license     MIT
 */

namespace RestCord;

use GuzzleHttp\Client;
use GuzzleHttp\Command\Guzzle\Description;
use GuzzleHttp\Command\Guzzle\GuzzleClient;
use GuzzleHttp\HandlerStack;
use GuzzleHttp\Middleware;
use Monolog\Logger;
use RestCord\Logging\MessageFormatter;
use RestCord\RateLimit\RateLimiter;
use RestCord\RateLimit\RateLimitProvider;
use Symfony\Component\OptionsResolver\Options;
use Symfony\Component\OptionsResolver\OptionsResolver;

/**
 * @author Aaron Scherer <aequasi@gmail.com>
 *
 * Client Class
 *
 * @property Mock\Channel channel
 * @property Mock\Gateway gateway
 * @property Mock\Guild   guild
 * @property Mock\Invite  invite
 * @property Mock\Oauth2  oauth2
 * @property Mock\User    user
 * @property Mock\Voice   voice
 * @property Mock\Webhook webhook
 */
class DiscordClient
{
    /**
     * @var array
     */
    private $options;

    /**
     * @var GuzzleClient[]
     */
    private $categories = [];

    /**
     * @var Logger
     */
    private $logger;

    /**
     * Client constructor.
     *
     * @param array $options
     */
    public function __construct(array $options = [])
    {
        $this->options = $this->validateOptions($options);
        $this->logger  = $this->options['logger'];

        $stack = HandlerStack::create();
        $stack->push(
            new RateLimiter(
                new RateLimitProvider(),
                $this->options,
                $this->logger
            )
        );

        $stack->push(
            Middleware::log(
                $this->logger,
                new MessageFormatter('{response}', $this->options['token'])
            )
        );
        $stack->push(
            Middleware::log(
                $this->logger,
                new MessageFormatter('{url} {request}', $this->options['token'])
            )
        );
        $client = new Client(
            [
                'headers'     => [
                    'Authorization' => 'Bot '.$this->options['token'],
                    'User-Agent'    => "DiscordBot (https://github.com/aequasi/php-restcord, {$this->getVersion()})",
                    'Content-Type'  => 'application/json',
                ],
                'http_errors' => false,
                'handler'     => $stack,
            ]
        );

        $this->buildDescriptions($client);
    }

    /**
     * @param array $options
     *
     * @return array
     */
    private function validateOptions(array $options)
    {
        $currentVersion = 6;
        $resolver       = new OptionsResolver();
        $resolver->setDefaults(
            [
                'version'          => $currentVersion,
                'logger'           => new Logger('Logger'),
                'throwOnRatelimit' => false,
                'apiUrl'           => 'https://discordapp.com/api/v'.$currentVersion,
                'tokenType'        => 'None',
            ]
        )
            ->setDefined(['token'])
            ->setAllowedValues('tokenType', ['Bot', 'User', 'OAuth', 'None'])
            ->setAllowedTypes('token', ['string'])
            ->setAllowedTypes('apiUrl', ['string'])
            ->setAllowedTypes('throwOnRatelimit', ['bool'])
            ->setAllowedTypes('logger', ['\Monolog\Logger'])
            ->setAllowedTypes('version', ['string', 'integer'])
            ->setNormalizer(
                'token',
                function (Options $options, $value) {
                    if (0 === stripos($value, 'Bot ')) {
                        $value                = substr($value, 4);
                        $options['tokenType'] = 'Bot';
                    }
                    if (0 === stripos($value, 'Bearer ')) {
                        $value                = substr($value, 7);
                        $options['tokenType'] = 'OAuth';
                    }

                    if (empty($value)) {
                        $options['tokenType'] = 'None';
                    }

                    return $value;
                }
            )
            ->setNormalizer(
                'tokenType',
                function (Options $options, $value) {
                    if ($options['token'] !== null) {
                        $value = 'Bot';
                    }

                    return $value;
                }
            );

        return $resolver->resolve($options);
    }

    /**
     * @param string $name
     *
     * @throws \Exception
     *
     * @return GuzzleClient
     */
    public function __get($name)
    {
        if (!isset($this->categories[$name])) {
            throw new \Exception('No category with the name: '.$name);
        }

        return $this->categories[$name];
    }

    /**
     * @param Client $client
     */
    private function buildDescriptions(Client $client)
    {
        $description = \GuzzleHttp\json_decode(
            file_get_contents(__DIR__.'/Resources/service_description-v'.$this->options['version'].'.json'),
            true
        );

        $base = [
            'baseUri' => $this->options['apiUrl'],
            'version' => $description['version'],
            'models'  => $this->prepareModels($description['models']),
        ];
        foreach ($description['operations'] as $category => $operations) {
            $this->categories[$category] = new GuzzleClient(
                $client,
                new Description(
                    array_merge($base, ['operations' => $this->prepareOperations($operations)])
                )
            );
        }
    }

    /**
     * @param array $operations
     *
     * @return array
     */
    private function prepareOperations(array $operations)
    {
        foreach ($operations as $operation => &$config) {
            $config['uri'] = ltrim($config['url'], '/');
            unset($config['url']);

            $config['httpMethod'] = strtoupper($config['method']);
            unset($config['method']);

<<<<<<< HEAD
            if (sizeof($config['responseTypes']) === 1) {
                $class = ucwords($config['category']).'\\';
=======
            if (count($config['responseTypes']) === 1) {
                $class = 'RestCord\\Response\\'.ucwords($config['category']).'\\';
>>>>>>> 4bb544b1
                $class .= str_replace(' ', '', ucwords($config['responseTypes'][0]['name']));

                $config['responseModel'] = $class;
            } else {
                $config['responseModel'] = 'getResponse';
            }

            foreach ($config['parameters'] as $parameter => &$parameterConfig) {
                $this->updateParameterTypes($parameterConfig);
                if (!isset($parameterConfig['required'])) {
                    $parameterConfig['required'] = false;
                }
            }
        }

        return $operations;
    }

    /**
     * @param array $parameterConfig
     */
    private function updateParameterTypes(array &$parameterConfig)
    {
        if ($parameterConfig['type'] === 'snowflake') {
            $parameterConfig['type'] = 'integer';
        }

        if ($parameterConfig['type'] === 'bool') {
            $parameterConfig['type'] = 'boolean';
        }

        if ($parameterConfig['type'] === 'file contents') {
            $parameterConfig['type'] = 'string';
        }

        if (stripos($parameterConfig['type'], 'object') !== false) {
            $parameterConfig['type'] = 'array';
        }
    }

    /**
     * @return string
     */
    private function getVersion()
    {
        return trim(file_get_contents(__DIR__.'/../VERSION'));
    }

    /**
     * @param array $toParse
     *
     * @return array|mixed
     */
    private function prepareModels(array $toParse)
    {
        $models = [
            'getResponse' => [
                'type'                 => 'object',
                'additionalProperties' => [
                    'location' => 'json',
                ],
            ],
        ];

        foreach ($toParse as $category => $m) {
            foreach ($m as $name => $model) {
                $class          = ucwords($category).'\\'.ucwords($name);
                $models[$class] = [
                    'type'                 => 'object',
                    'properties'           => [],
                    'additionalProperties' => [
                        'location' => 'json',
                    ],
                ];

                foreach ($model['properties'] as $n => $property) {
                    if ($property['type'] !== 'array' && $property['type'] !== 'object') {
                        $models[$class]['properties'][$n] = [
                            'type'     => $property['type'],
                            'location' => 'json',
                        ];
                    }
                }
            }
        }

        return $models;
    }
}<|MERGE_RESOLUTION|>--- conflicted
+++ resolved
@@ -215,13 +215,8 @@
             $config['httpMethod'] = strtoupper($config['method']);
             unset($config['method']);
 
-<<<<<<< HEAD
             if (sizeof($config['responseTypes']) === 1) {
                 $class = ucwords($config['category']).'\\';
-=======
-            if (count($config['responseTypes']) === 1) {
-                $class = 'RestCord\\Response\\'.ucwords($config['category']).'\\';
->>>>>>> 4bb544b1
                 $class .= str_replace(' ', '', ucwords($config['responseTypes'][0]['name']));
 
                 $config['responseModel'] = $class;
